--- conflicted
+++ resolved
@@ -256,7 +256,6 @@
 					Usage:  "Run the chainlink node",
 					Action: client.RunNode,
 				},
-<<<<<<< HEAD
 				cli.Command{
 					Name: "vrf",
 					Usage: format(`Local commands for administering the database of VRF proof
@@ -308,7 +307,9 @@
 							Flags:  append(flags("password, p"), flags("file, f")...),
 							Action: client.CreateAndExportWeakVRFKey,
 							Hidden: !client.Config.Dev(), // For when this suite gets promoted out of dev mode
-=======
+						},
+					},
+				},
 				{
 					Name:   "rebroadcast-transactions",
 					Usage:  "manually rebroadcast txs matching nonce range with the specified gas price. This is useful in emergencies e.g. high gas prices and/or network congestion to forcibly clear out the pending TX queue",
@@ -333,7 +334,6 @@
 						cli.Uint64Flag{
 							Name:  "gasLimit",
 							Usage: "OPTIONAL: gas limit to use for each transaction ",
->>>>>>> 7ad8e512
 						},
 					},
 				},
